--- conflicted
+++ resolved
@@ -68,7 +68,6 @@
     }
   },
   server: {
-<<<<<<< HEAD
     port: 5173,
     host: true, // This makes Vite listen on all addresses including WSL bridge
     strictPort: true,
@@ -80,11 +79,6 @@
     port: 4173,
     host: true,
     strictPort: true
-=======
-    port: 3000,
-    open: true,
-    host: true
->>>>>>> 5dcb9439
   },
   build: {
     outDir: 'dist',
